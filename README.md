--- conflicted
+++ resolved
@@ -1,6 +1,5 @@
 # Chess Game - Python & Pygame
 
-<<<<<<< HEAD
 This is a simple chess game implemented using Python and Pygame. It features drag-and-drop piece movement, check/checkmate detection, en passant, castling, and an undo/redo functionality. Play against a friend (PvP) or challenge the computer (PvC), which uses a Minimax algorithm with Alpha-Beta pruning for its moves.
 
 ## Features:
@@ -14,23 +13,6 @@
 - **Valid Move Highlighting:** When enabled (by pressing the `S` key), possible moves for a selected piece are highlighted.
 - **Check/Checkmate/Stalemate Detection:** The game automatically detects check, checkmate, and stalemate.
 - **Pawn Promotion:** When a pawn reaches the opposite end, a prompt allows promotion to a Queen, Rook, Bishop, or Knight (with auto-promotion for AI moves).
-=======
-This is a simple chess game implemented using Python and Pygame. It supports player-versus-player (PvP) and player-versus-computer (PvC) modes with many standard chess features, including drag-and-drop piece movement, check/checkmate detection, en passant, castling, and undo/redo functionality.
-
----
-
-## Features
-
-- **PvP Mode**: Play against a friend on the same computer.
-- **PvC Mode**: Play against an AI that uses the Minimax algorithm with Alpha-Beta pruning.
-- **Drag-and-Drop Movement**: Click and drag pieces to move them.
-- **Undo/Redo Moves**: Use the `B` key to undo your last move and the `Y` key to redo an undone move.
-- **En Passant**: Special pawn capture is supported.
-- **Castling**: Both kingside and queenside castling are implemented (with all rules enforced).
-- **Valid Move Highlighting**: When enabled (by pressing the `S` key), possible moves for a selected piece are highlighted.
-- **Check/Checkmate/Stalemate Detection**: Automatically detects game-ending conditions.
-- **Pawn Promotion**: When a pawn reaches the opposite end, a prompt allows choosing a new piece (auto-promotion is used for AI moves).
->>>>>>> 35794b64
 
 ## Requirements:
 
